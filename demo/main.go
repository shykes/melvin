--- conflicted
+++ resolved
@@ -4,6 +4,7 @@
 	"context"
 	"dagger/demo/internal/dagger"
 	"fmt"
+	"strings"
 )
 
 func New(
@@ -83,7 +84,6 @@
 	}
 	// Show the result in an interactive terminal, for convenience
 	return dag.Container().From("golang").WithDirectory(".", coder.Workspace().Dir()), nil
-<<<<<<< HEAD
 }
 
 // Automate a Go programming task with a LLM and create a Pull request
@@ -96,11 +96,17 @@
 	start *dagger.Directory,
 	// A description of the Go programming task to perform
 	assignment string,
+	// +optional
+	// +defaultPath="prompts/coder.txt"
+	coderPrompt *dagger.File,
+	// +optional
+	// +defaultPath="prompts/reporter-start.txt"
+	reporterPrompt *dagger.File,
 	// Fork repo name
 	// +optional
 	forkName string,
 ) (string, error) {
-	work, err := m.GoProgrammer(ctx, start, assignment)
+	work, err := m.GoProgrammer(ctx, start, assignment, coderPrompt, reporterPrompt)
 	if err != nil {
 		return "", err
 	}
@@ -174,6 +180,4 @@
 		parts = parts[1:]
 	}
 	return parts[0], parts[1], true
-=======
->>>>>>> 31446d67
 }